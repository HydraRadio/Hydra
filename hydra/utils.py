--- conflicted
+++ resolved
@@ -1,14 +1,8 @@
 import numpy as np
-<<<<<<< HEAD
 from matvis import coordinates
 import pyuvdata
 from pyuvdata import BeamInterface
 from pyuvdata.analytic_beam import AnalyticBeam
-=======
-from matvis import coordinates as conversions
-import pyuvdata
-#from pyuvsim import AnalyticBeam
->>>>>>> 528ae159
 
 """
 # Terminal colour codes
@@ -556,14 +550,10 @@
         spw_axis_present (bool): Whether the spw axis is present.
     """
     # Check beam type to see shape for return of interp method
-<<<<<<< HEAD
     if isinstance(beam, AnalyticBeam) or isinstance(beam, BeamInterface):
         spw_axis_present = False
 
     elif isinstance(beam, pyuvdata.UVBeam):
-=======
-    if isinstance(beam, pyuvdata.UVBeam):
->>>>>>> 528ae159
         spw_axis_present = not beam.future_array_shapes
     else:
         spw_axis_present = False
