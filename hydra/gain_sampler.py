--- conflicted
+++ resolved
@@ -2,17 +2,11 @@
 import pylab as plt
 import scipy.sparse
 import numpy.fft as fft
-<<<<<<< HEAD
 
 try:
     from mpi4py.MPI import SUM as MPI_SUM
 except:
     pass
-=======
-from mpi4py.MPI import SUM as MPI_SUM
-
-# import pyfftw.interfaces.numpy_fft as fft
->>>>>>> 147e703b
 
 from scipy.sparse import dok_matrix
 from .utils import flatten_vector, reconstruct_vector, freqs_times_for_worker
