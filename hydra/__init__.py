
<<<<<<< HEAD
from . import beam_sampler, diffuse_sampler, gain_sampler, pspec_sampler, \
              ptsrc_sampler, vis_sampler # sh_sampler,
from . import config, example, linear_solver, utils, vis_simulator
=======
from . import beam_sampler, diffuse_sampler, gain_sampler, ptsrc_sampler, \
              sparse_beam, vis_sampler, vis_simulator, utils
>>>>>>> 5be3560f
from .utils import *<|MERGE_RESOLUTION|>--- conflicted
+++ resolved
@@ -1,10 +1,5 @@
 
-<<<<<<< HEAD
 from . import beam_sampler, diffuse_sampler, gain_sampler, pspec_sampler, \
               ptsrc_sampler, vis_sampler # sh_sampler,
-from . import config, example, linear_solver, utils, vis_simulator
-=======
-from . import beam_sampler, diffuse_sampler, gain_sampler, ptsrc_sampler, \
-              sparse_beam, vis_sampler, vis_simulator, utils
->>>>>>> 5be3560f
+from . import config, example, linear_solver, sparse_beam, utils, vis_simulator
 from .utils import *