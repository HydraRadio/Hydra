--- conflicted
+++ resolved
@@ -1,4 +1,3 @@
-<<<<<<< HEAD
 
 try:
     from mpi4py.MPI import SUM as MPI_SUM 
@@ -6,10 +5,6 @@
 except:
     pass
 
-=======
-from mpi4py.MPI import SUM as MPI_SUM
-from mpi4py.MPI import LAND as MPI_LAND
->>>>>>> 147e703b
 import numpy as np
 
 
@@ -497,14 +492,9 @@
                 pvec = r + beta * pvec
 
             # Update pvec on all workers
-<<<<<<< HEAD
             if comm is not None:
                 comm.Bcast(pvec, root=0)
             
-=======
-            comm.Bcast(pvec, root=0)
-
->>>>>>> 147e703b
             # Increment iteration
             niter += 1
         except:
