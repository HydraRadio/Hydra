"""
Trimmed-down version of matvis that can be modified to return fragments of the
visibilities.
"""

import numpy as np
import warnings
from astropy.constants import c
from pyuvdata import UVBeam
from typing import Optional, Sequence
from matvis import conversions
import healpy as hp
<<<<<<< HEAD
#from multiprocessing import Pool, cpu_count
import os, warnings, time
=======
from multiprocessing import Pool, cpu_count
import warnings, time
>>>>>>> 147e703b
from datetime import datetime
from . import utils


def run_checks(
    antpos: np.ndarray,
    freq: float,
    eq2tops: np.ndarray,
    crd_eq: np.ndarray,
    I_sky: np.ndarray,
    beam_list: Sequence[UVBeam],
    precision: int = 1,
    polarized: bool = False,
    beam_idx: Optional[np.ndarray] = None,
):
    """
    Check that the inputs to vis_sim() are valid.
    """
    # Check precision
    assert precision in {1, 2}
    if precision == 1:
        real_dtype = np.float32
        complex_dtype = np.complex64
    else:
        real_dtype = np.float64
        complex_dtype = np.complex128

    # Specify number of polarizations (axes/feeds)
    if polarized:
        nax = nfeed = 2
    else:
        nax = nfeed = 1

    nant, ncrd = antpos.shape
    assert ncrd == 3, "antpos must have shape (NANTS, 3)."
    ntimes, ncrd1, ncrd2 = eq2tops.shape
    assert ncrd1 == 3 and ncrd2 == 3, "eq2tops must have shape (NTIMES, 3, 3)."
    ncrd, nsrcs = crd_eq.shape
    assert ncrd == 3, "crd_eq must have shape (3, NSRCS)."
    assert (
        I_sky.ndim == 1 and I_sky.shape[0] == nsrcs
    ), "I_sky must have shape (NSRCS,)."

    # Get the number of unique beams
    nbeam = len(beam_list)

    # Check the beam indices
    if beam_idx is None:
        if nbeam == 1:
            beam_idx = np.zeros(nant, dtype=int)
        elif nbeam == nant:
            beam_idx = np.arange(nant, dtype=int)
        else:
            raise ValueError(
                "If number of beams provided is not 1 or nant, beam_idx must be provided."
            )
    else:
        assert beam_idx.shape == (nant,), "beam_idx must be length nant"
        assert all(
            0 <= i < nbeam for i in beam_idx
        ), "beam_idx contains indices greater than the number of beams"

    if beam_list is not None:
        # make sure we interpolate to the right frequency first.
        beam_list = [
            (
                bm.interp(freq_array=np.array([freq]), new_object=True, run_check=False)
                if isinstance(bm, UVBeam)
                else bm
            )
            for bm in beam_list
        ]

    if polarized and any(b.beam_type != "efield" for b in beam_list):
        raise ValueError("beam type must be efield if using polarized=True")
    elif not polarized and any(
        (
            b.beam_type != "power"
            or getattr(b, "Npols", 1) > 1
            or b.polarization_array[0] not in [-5, -6]
        )
        for b in beam_list
    ):
        raise ValueError(
            "beam type must be power and have only one pol (either xx or yy) if polarized=False"
        )
    return beam_idx


def vis_sim_per_source(
    antpos: np.ndarray,
    freq: float,
    eq2tops: np.ndarray,
    crd_eq: np.ndarray,
    I_sky: np.ndarray,
    beam_list: Sequence[UVBeam],
    precision: int = 2,
    polarized: bool = False,
    beam_idx: Optional[np.ndarray] = None,
    subarr_ant=None,
    force_no_beam_sqrt=False,
):
    """
    Calculate visibility from an input intensity map and beam model. This is
    a trimmed-down version of matvis that only uses UVBeam beams (not gridded
    beams).

    Parameters:
        antpos (array_like):
            Antenna position array. Shape=(NANT, 3).
        freq (float):
            Frequency to evaluate the visibilities at [GHz].
        eq2tops (array_like):
            Set of 3x3 transformation matrices to rotate the RA and Dec
            cosines in an ECI coordinate system (see `crd_eq`) to
            topocentric ENU (East-North-Up) unit vectors at each
            time/LST/hour angle in the dataset.
            Shape=(NTIMES, 3, 3).
        crd_eq (array_like):
            Cartesian unit vectors of sources in an ECI (Earth Centered
            Inertial) system, which has the Earth's center of mass at
            the origin, and is fixed with respect to the distant stars.
            The components of the ECI vector for each source are:
            (cos(RA) cos(Dec), sin(RA) cos(Dec), sin(Dec)).
            Shape=(3, NSRCS).
        I_sky (array_like):
            Intensity distribution of sources/pixels on the sky, assuming
            intensity (Stokes I) only. The Stokes I intensity will be split
            equally between the two linear polarization channels, resulting in
            a factor of 0.5 from the value inputted here. This is done even if
            only one polarization channel is simulated. Shape=(NSRCS,).
        beam_list (list of UVBeam, optional):
            If specified, evaluate primary beam values directly using UVBeam
            objects. Note that if `polarized` is True, these beams must be
            efield beams, and conversely if `polarized` is False they
            must be power beams with a single polarization (either XX or YY).
        precision (int):
            Which precision level to use for floats and complex numbers.
            Allowed values:
            - 1: float32, complex64
            - 2: float64, complex128
        polarized (bool):
            Whether to simulate a full polarized response in terms of nn, ne,
            en, ee visibilities. See Eq. 6 of Kohn+ (arXiv:1802.04151) for
            notation.
        beam_idx (array_like):
            Optional length-NANT array specifying a beam index for each antenna.
            By default, either a single beam is assumed to apply to all
            antennas or each antenna gets its own beam.
        subarr_ant (int):
            Used to calculate only those visibilities associated
            with a particular antenna.
        force_no_beam_sqrt (bool):
            Do not take the square root of a beam even if it's a power beam.

    Returns:
        vis (array_like):
            Simulated visibilities. If `polarized = True`, the output will have
            shape (NAXES, NFEED, NTIMES, NANTS, NANTS, NSRCS), otherwise it
            will have shape (NTIMES, NANTS, NANTS, NSRCS).
    """
    if precision == 1:
        real_dtype = np.float32
        complex_dtype = np.complex64
    else:
        real_dtype = np.float64
        complex_dtype = np.complex128

    # Specify number of polarizations (axes/feeds)
    if polarized:
        nax = nfeed = 2
    else:
        nax = nfeed = 1

    nant, ncrd = antpos.shape
    assert ncrd == 3, "antpos must have shape (NANTS, 3)."
    ntimes, ncrd1, ncrd2 = eq2tops.shape
    assert ncrd1 == 3 and ncrd2 == 3, "eq2tops must have shape (NTIMES, 3, 3)."
    ncrd, nsrcs = crd_eq.shape
    assert ncrd == 3, "crd_eq must have shape (3, NSRCS)."
    assert (
        I_sky.ndim == 1 and I_sky.shape[0] == nsrcs
    ), "I_sky must have shape (NSRCS,)."

    # Get the number of unique beams
    nbeam = len(beam_list)

    # Run checks and get standardised beam_idx array
    beam_idx = run_checks(
        antpos, freq, eq2tops, crd_eq, I_sky, beam_list, precision, polarized, beam_idx
    )

    # Intensity distribution (sqrt) and antenna positions. Does not support
    # negative sky. Factor of 0.5 accounts for splitting Stokes I between
    # polarization channels
    Isqrt = np.sqrt(0.5 * I_sky).astype(real_dtype)
    antpos = antpos.astype(real_dtype)

    ang_freq = 2.0 * np.pi * freq

    # Zero arrays: beam pattern, visibilities, delays, complex voltages
    if subarr_ant is None:
        vis_shape = (nfeed, nfeed, ntimes, nant, nant, nsrcs)
    else:
        vis_shape = (nfeed, nfeed, ntimes, nant, nsrcs)
    vis = np.zeros(vis_shape, dtype=complex_dtype)
    crd_eq = crd_eq.astype(real_dtype)

    # Loop over time samples
    im = 0
    for t, eq2top in enumerate(eq2tops.astype(real_dtype)):
        # Dot product converts ECI cosines (i.e. from RA and Dec) into ENU
        # (topocentric) cosines, with (tx, ty, tz) = (e, n, u) components
        # relative to the center of the array
        tx, ty, tz = crd_top = np.dot(eq2top, crd_eq)

        # Simulate even if sources are below the horizon, since we need a
        # visibility per source regardless
        above_horizon = tz > 0
        # tx = tx[above_horizon]
        # ty = ty[above_horizon]
        nsrcs_up = len(tx)

        A_s = np.zeros((nax, nfeed, nbeam, nsrcs_up), dtype=complex_dtype)
        tau = np.zeros((nant, nsrcs_up), dtype=real_dtype)
        v = np.zeros((nant, nsrcs_up), dtype=complex_dtype)

        # Primary beam pattern using direct interpolation of UVBeam object
        az, za = conversions.enu_to_az_za(enu_e=tx, enu_n=ty, orientation="uvbeam")
        for i, bm in enumerate(beam_list):
            spw_axis_present = utils.get_beam_interp_shape(bm)
            kw = (
                {"reuse_spline": True, "check_azza_domain": False}
                if isinstance(bm, UVBeam)
                else {}
            )

            interp_beam = bm.interp(
                az_array=az, za_array=za, freq_array=np.atleast_1d(freq), **kw
            )[0]

            if polarized:
                if spw_axis_present:
                    interp_beam = interp_beam[:, 0, :, 0, :]
                else:
                    interp_beam = interp_beam[:, :, 0, :]
            else:
                # Here we have already asserted that the beam is a power beam and
                # has only one polarization, so we just evaluate that one.
                if spw_axis_present:
                    if force_no_beam_sqrt:
                        interp_beam = interp_beam[0, 0, 0, 0, :]
                    else:
                        interp_beam = np.sqrt(interp_beam[0, 0, 0, 0, :])
                else:
                    if force_no_beam_sqrt:
                        interp_beam = interp_beam[0, 0, 0, :]
                    else:
                        interp_beam = np.sqrt(interp_beam[0, 0, 0, :])

            A_s[:, :, i] = interp_beam

        # Check for invalid beam values
        if np.any(np.isinf(A_s)) or np.any(np.isnan(A_s)):
            raise ValueError("Beam interpolation resulted in an invalid value")

        # Calculate delays, where tau = (b * s) / c
        # np.dot(antpos, crd_top[:, above_horizon], out=tau)
        np.dot(antpos, crd_top[:, :], out=tau)
        tau /= c.value

        # Component of complex phase factor for one antenna
        # (actually, b = (antpos1 - antpos2) * crd_top / c; need dot product
        # below to build full phase factor for a given baseline)
        np.exp(1.0j * (ang_freq * tau), out=v)

        # Complex voltages.
        # v *= Isqrt[above_horizon]
        v *= Isqrt[:]
        v[:, ~above_horizon] *= 0.0  # zero-out sources below the horizon

        # Compute visibilities using product of complex voltages (upper triangle).
        # Input arrays have shape (Nax, Nfeed, [Nants], Nsrcs
        v = A_s[:, :, beam_idx] * v[np.newaxis, np.newaxis, :]

        # If a subarray is requested, only compute the visibilities that involve
        # a specified antenna (useful for beam computations etc.)
        if subarr_ant is None:
            for i in range(len(antpos)):
                # We want to take an outer product over feeds/antennas, contract over
                # E-field components, and integrate over the sky.
                vis[:, :, t, i : i + 1, i:, :] = np.einsum(
                    "jiln,jkmn->iklmn",
                    v[:, :, i : i + 1, :].conj(),
                    v[:, :, i:, :],
                    optimize=True,
                )
        else:
            # Get the ones where the antenna in question is not conjugated
            vis[:, :, t] = np.einsum(
                "jiln,jkmn->ikln",  # summing over m just sums over one antenna (squeezes an axis)
                v[:, :, :, :].conj(),
                v[:, :, subarr_ant : subarr_ant + 1, :],
                optimize=True,
            )

    # Return visibilities with or without multiple polarization channels
    return vis if polarized else vis[0, 0]


def simulate_vis_per_source(
    ants,
    fluxes,
    ra,
    dec,
    freqs,
    lsts,
    beams,
    polarized=False,
    precision=2,
    latitude=-30.7215 * np.pi / 180.0,
    use_feed="x",
    subarr_ant=None,
    force_no_beam_sqrt=False,
):
    """
    Run a basic simulation, returning the visibility for each source
    separately. Based on ``matvis``.

    This wrapper handles the necessary coordinate conversions etc.

    Parameters:
        ants (dict):
            Dictionary of antenna positions. The keys are the antenna names
            (integers) and the values are the Cartesian x,y,z positions of the
            antennas (in meters) relative to the array center.
        fluxes (array_like):
            2D array with the flux of each source as a function of frequency,
            of shape (NSRCS, NFREQS).
        ra, dec (array_like):
            Arrays of source RA and Dec positions in radians. RA goes from
            [0, 2 pi] and Dec from [-pi, +pi].
        freqs (array_like):
            Frequency channels for the simulation, in Hz.
        lsts (array_like):
            Local sidereal times for the simulation, in radians. Range is
            [0, 2 pi].
        beams (list of ``UVBeam`` objects):
            Beam objects to use for each antenna.
        polarized (bool):
            If True, use polarized beams and calculate all available linearly-
            polarized visibilities, e.g. V_nn, V_ne, V_en, V_ee.
            Default: False (only uses the 'ee' polarization).
        precision (int):
            Which precision setting to use for :func:`~matvis`. If set to
            ``1``, uses the (``np.float32``, ``np.complex64``) dtypes. If set
            to ``2``, uses the (``np.float64``, ``np.complex128``) dtypes.
        latitude (float):
            The latitude of the center of the array, in radians. The default is
            the HERA latitude = -30.7215 * pi / 180.
        subarr_ant (int): Used to calculate only those visibilities associated
            with a particular antenna.
        force_no_beam_sqrt (bool):
            Do not take the square root of a beam even if it's a power beam.

    Returns:
        vis (array_like):
            Complex, shape (NAXES, NFEED, NFREQS, NTIMES, NANTS, NANTS, NSRCS)
            if ``polarized == True``, or (NFREQS, NTIMES, NANTS, NANTS, NSRCS)
            otherwise.
    """
    nsrcs = ra.size

    assert len(ants) == len(
        beams
    ), "The `beams` list must have as many entries as the ``ants`` dict."

    assert fluxes.shape == (
        ra.size,
        freqs.size,
    ), "The `fluxes` array must have shape (NSRCS, NFREQS)."

    # Check RA and Dec ranges
    if np.any(ra < 0.0) or np.any(ra > 2.0 * np.pi):
        warnings.warn(
            "One or more ra values is outside the allowed range (0, 2 pi)",
            RuntimeWarning,
        )
    if np.any(dec < -np.pi) or np.any(dec > np.pi):
        warnings.warn(
            "One or more dec values is outside the allowed range (-pi, +pi)",
            RuntimeWarning,
        )

    # Determine precision
    if precision == 1:
        complex_dtype = np.complex64
    else:
        complex_dtype = np.complex128

    # Get polarization information from beams
    if polarized:
        try:
            naxes = beams[0].Naxes_vec
            nfeeds = beams[0].Nfeeds
        except AttributeError:
            # If Naxes_vec and Nfeeds properties aren't set, assume all pol.
            naxes = nfeeds = 2

    # Antenna x,y,z positions
    antpos = np.array([ants[k] for k in ants.keys()])
    nants = antpos.shape[0]

    # Source coordinate transform, from equatorial to Cartesian
    crd_eq = conversions.point_source_crd_eq(ra, dec)

    # Get coordinate transforms as a function of LST
    eq2tops = np.array([conversions.eci_to_enu_matrix(lst, latitude) for lst in lsts])

    beams = [
        conversions.prepare_beam(beam, polarized=polarized, use_feed=use_feed)
        for beam in beams
    ]

    # Initialise output array
    if polarized:
        vis_shape = (naxes, nfeeds, freqs.size, lsts.size, nants, nants, nsrcs)
    elif subarr_ant is not None:
        # When polarized beams implemented, need to have similar block in polarized case above
        vis_shape = (freqs.size, lsts.size, nants, nsrcs)
    else:
        vis_shape = (freqs.size, lsts.size, nants, nants, nsrcs)
    vis = np.zeros(vis_shape, dtype=complex_dtype)

    # Loop over frequencies that calls matvis for UVBeam
    vv = np.zeros_like(vis)
    for i in range(len(freqs)):
        vv[i] = vis_sim_per_source(
            antpos,
            freqs[i],
            eq2tops,
            crd_eq,
            fluxes[:, i],
            beam_list=beams,
            precision=precision,
            polarized=polarized,
            subarr_ant=subarr_ant,
            force_no_beam_sqrt=force_no_beam_sqrt,
        )

    # Assign returned values to array
    for i in range(freqs.size):
        if polarized:
            vis[:, :, i] = vv[i]  # v.shape: (nax, nfeed, ntimes, nant, nant, nsrcs)
        else:
            vis[i] = vv[
                i
            ]  # v.shape: (ntimes, nant, nant, nsrcs) (unless subarr_ant is not None)

    return vis


def simulate_vis(*args, **kwargs):
    """
    Run a basic simulation, based on ``matvis``.

    This wrapper handles the necessary coordinate conversions etc.

    Parameters:
        ants (dict):
            Dictionary of antenna positions. The keys are the antenna names
            (integers) and the values are the Cartesian x,y,z positions of the
            antennas (in meters) relative to the array center.
        fluxes (array_like):
            2D array with the flux of each source as a function of frequency,
            of shape (NSRCS, NFREQS).
        ra, dec (array_like):
            Arrays of source RA and Dec positions in radians. RA goes from
            [0, 2 pi] and Dec from [-pi, +pi].
        freqs (array_like):
            Frequency channels for the simulation, in Hz.
        lsts (array_like):
            Local sidereal times for the simulation, in radians. Range is
            [0, 2 pi].
        beams (list of ``UVBeam`` objects):
            Beam objects to use for each antenna.
        polarized (bool):
            If True, use polarized beams and calculate all available linearly-
            polarized visibilities, e.g. V_nn, V_ne, V_en, V_ee.
            Default: False (only uses the 'ee' polarization).
        precision (int):
            Which precision setting to use for :func:`~matvis`. If set to
            ``1``, uses the (``np.float32``, ``np.complex64``) dtypes. If set
            to ``2``, uses the (``np.float64``, ``np.complex128``) dtypes.
        latitude (float):
            The latitude of the center of the array, in radians. The default is
            the HERA latitude = -30.7215 * pi / 180.
        multiprocess (bool): Whether to use multiprocessing to speed up the
            calculation
        force_no_beam_sqrt (bool):
            Do not take the square root of a beam even if it's a power beam.

    Returns:
        vis (array_like):
            Complex, shape (NAXES, NFEED, NFREQS, NTIMES, NANTS, NANTS)
            if ``polarized == True``, or (NFREQS, NTIMES, NANTS, NANTS)
            otherwise.
    """
    # Run simulation using the per-source simulation function
    vis = simulate_vis_per_source(*args, **kwargs)

    # Sum over sources and return
    return np.sum(vis, axis=-1)


def simulate_vis_per_alm(
    lmax,
    nside,
    ants,
    freqs,
    lsts,
    beams,
    polarized=False,
    precision=2,
    latitude=-30.7215 * np.pi / 180.0,
    use_feed="x",
    multiprocess=True,
    amplitude=1.0,
    logfile=None,
):
    """
    Run a basic simulation, returning the visibility for each spherical harmonic mode
    separately. Based on ``matvis``.

    This wrapper handles the necessary coordinate conversions etc.

    NOTE: The spherical harmonic modes are defined in the equatorial (RA, Dec)
    coordinate system.

    Parameters:
        lmax (int):
            Maximum ell value to simulate.
        nside (int):
            Healpix map nside used to generate the simulations. Higher values
            will give more accurate results.
        ants (dict):
            Dictionary of antenna positions. The keys are the antenna names
            (integers) and the values are the Cartesian x,y,z positions of the
            antennas (in meters) relative to the array center.
        freqs (array_like):
            Frequency channels for the simulation, in Hz.
        lsts (array_like):
            Local sidereal times for the simulation, in radians. Range is
            [0, 2 pi].
        beams (list of ``UVBeam`` objects):
            Beam objects to use for each antenna.
        polarized (bool):
            If True, use polarized beams and calculate all available linearly-
            polarized visibilities, e.g. V_nn, V_ne, V_en, V_ee.
            Default: False (only uses the 'ee' polarization).
        precision (int):
            Which precision setting to use for :func:`~matvis`. If set to
            ``1``, uses the (``np.float32``, ``np.complex64``) dtypes. If set
            to ``2``, uses the (``np.float64``, ``np.complex128``) dtypes.
        latitude (float):
            The latitude of the center of the array, in radians. The default is
            the HERA latitude = -30.7215 * pi / 180.
        multiprocess (bool): Whether to use multiprocessing to speed up the
            calculation.
        amplitude (float):
            The amplitude to use for the spherical harmonic modes when running
            the simulation.
        logfile (str):
            Path to log file.

    Returns:
        ell, m (array_like):
            Arrays of integer values of ell, m modes, with the same ordering as
            the modes in the last dimensions of `vis`. This uses the default
            healpy ordering and convention (+ve m modes only).

        vis (array_like):
            Complex, shape (NAXES, NFEED, NFREQS, NTIMES, NANTS, NANTS, NMODES)
            if ``polarized == True``, or (NFREQS, NTIMES, NANTS, NANTS, NMODES)
            otherwise. This is the visibility response of the interferometer
            to each spherical harmonic (ell, m) mode.

            The final dimension has size `NMODES == 2*ell.size`. The first half
            of this dimensions (i.e. of length `ell.size`) corresponds to real
            spherical harmonic coefficients, with the same ordering as the `ell`
            and `m` arrays. The second set is for imaginary SH coefficients, again
            with the same ordering.
    """
    # Make sure these are array_like
    freqs = np.atleast_1d(freqs)
    lsts = np.atleast_1d(lsts)

    # Array of ell, m values in healpy ordering
    ell, m = hp.Alm().getlm(lmax=lmax)

    # Get Healpix pixel coords
    npix = hp.nside2npix(nside)
    pix_area = 4.0 * np.pi / npix  # steradians per pixel
    dec, ra = hp.pix2ang(nside=nside, ipix=np.arange(npix), lonlat=False)
    # RA must be in range [0, 2 pi] and Dec in range [-pi, +pi]
    dec = dec - 0.5 * np.pi  # shift Dec coords

    # Dummy fluxes (one everywhere)
    fluxes = np.ones((npix, freqs.size))

    # Run simulation using the per-source simulation function, to get
    # visibility contrib. from each pixel
    if logfile is not None:
        t0 = time.time()
        with open(logfile, "a") as f:
            f.write("%s Starting simulate_vis_per_source\n" % (datetime.now()))

    vis_pix = simulate_vis_per_source(
        ants=ants,
        fluxes=fluxes,
        ra=ra,
        dec=dec,
        freqs=freqs,
        lsts=lsts,
        beams=beams,
        polarized=polarized,
        precision=precision,
        latitude=latitude,
        use_feed=use_feed,
    )

    if logfile is not None:
        with open(logfile, "a") as f:
            f.write(
                "%s Finished simulate_vis_per_source in %5.2f sec\n"
                % (datetime.now(), time.time() - t0)
            )

    # Empty array with the right shape (no. visibilities times no. l,m modes)
    shape = list(vis_pix.shape)
    shape[-1] = 2 * ell.size  # replace last dim. with Nmodes (real + imag.)
    vis = np.zeros(shape, dtype=np.complex128)

    # Loop over (ell, m) modes, weighting the precomputed visibility sim
    # by the value of each spherical harmonic mode in each pixel
    alm = np.zeros(ell.size, dtype=np.complex128)
    for n in range(ell.size):

        if logfile is not None:
            with open(logfile, "a") as f:
                f.write("%s ell %d / %d\n" % (datetime.now(), n, ell.size))

        # Start with zero vector for all modes
        alm *= 0

        # Loop over real, imaginary values for this mode only
        for j, val in enumerate([1.0, 1.0j]):

            # Make healpix map for this mode only
            alm[n] = val
            skymap = hp.alm2map(alm, nside=nside) * pix_area * amplitude
            # multiply by pixel area to get 'integrated' quantity
            # (results will be in Jy units)

            # Multiply visibility for each pixel by the pixel value for this mode
            if polarized:
                # vis_pix: (NAXES, NFEED, NFREQS, NTIMES, NANTS, NANTS, NSRCS)
                vis[:, :, :, :, :, :, n + j * ell.size] = np.sum(
                    vis_pix * skymap, axis=-1
                )
                # Last dim. of vis is in blocks of real (first ell.size modes) and
                # imaginary (last ell.size modes)
            else:
                # vis_pix: (NFREQS, NTIMES, NANTS, NANTS, NSRCS)
                vis[:, :, :, :, n + j * ell.size] = np.sum(vis_pix * skymap, axis=-1)

    if logfile is not None:
        with open(logfile, "a") as f:
            f.write("%s Finished all.\n" % (datetime.now()))

    return ell, m, vis


def simulate_vis_per_region(
    lmax,
    nside,
    ants,
    freqs,
    lsts,
    beams,
    polarized=False,
    precision=2,
    latitude=-30.7215 * np.pi / 180.0,
    use_feed="x",
    multiprocess=True,
    amplitude=1.0,
    logfile=None,
):
    """
    Run a basic simulation, returning the visibility for each spherical harmonic mode
    separately. Based on ``matvis``.

    This wrapper handles the necessary coordinate conversions etc.

    NOTE: The spherical harmonic modes are defined in the equatorial (RA, Dec)
    coordinate system.

    Parameters:
        lmax (int):
            Maximum ell value to simulate.
        nside (int):
            Healpix map nside used to generate the simulations. Higher values
            will give more accurate results.
        ants (dict):
            Dictionary of antenna positions. The keys are the antenna names
            (integers) and the values are the Cartesian x,y,z positions of the
            antennas (in meters) relative to the array center.
        freqs (array_like):
            Frequency channels for the simulation, in Hz.
        lsts (array_like):
            Local sidereal times for the simulation, in radians. Range is
            [0, 2 pi].
        beams (list of ``UVBeam`` objects):
            Beam objects to use for each antenna.
        polarized (bool):
            If True, use polarized beams and calculate all available linearly-
            polarized visibilities, e.g. V_nn, V_ne, V_en, V_ee.
            Default: False (only uses the 'ee' polarization).
        precision (int):
            Which precision setting to use for :func:`~matvis`. If set to
            ``1``, uses the (``np.float32``, ``np.complex64``) dtypes. If set
            to ``2``, uses the (``np.float64``, ``np.complex128``) dtypes.
        latitude (float):
            The latitude of the center of the array, in radians. The default is
            the HERA latitude = -30.7215 * pi / 180.
        multiprocess (bool): Whether to use multiprocessing to speed up the
            calculation.
        amplitude (float):
            The amplitude to use for the spherical harmonic modes when running
            the simulation.
        logfile (str):
            Path to log file.

    Returns:
        ell, m (array_like):
            Arrays of integer values of ell, m modes, with the same ordering as
            the modes in the last dimensions of `vis`. This uses the default
            healpy ordering and convention (+ve m modes only).

        vis (array_like):
            Complex, shape (NAXES, NFEED, NFREQS, NTIMES, NANTS, NANTS, NMODES)
            if ``polarized == True``, or (NFREQS, NTIMES, NANTS, NANTS, NMODES)
            otherwise. This is the visibility response of the interferometer
            to each spherical harmonic (ell, m) mode.

            The final dimension has size `NMODES == 2*ell.size`. The first half
            of this dimensions (i.e. of length `ell.size`) corresponds to real
            spherical harmonic coefficients, with the same ordering as the `ell`
            and `m` arrays. The second set is for imaginary SH coefficients, again
            with the same ordering.
    """
    # Make sure these are array_like
    freqs = np.atleast_1d(freqs)
    lsts = np.atleast_1d(lsts)

    # Array of ell, m values in healpy ordering
    ell, m = hp.Alm().getlm(lmax=lmax)

    # Get Healpix pixel coords
    npix = hp.nside2npix(nside)
    pix_area = 4.0 * np.pi / npix  # steradians per pixel
    dec, ra = hp.pix2ang(nside=nside, ipix=np.arange(npix), lonlat=False)
    # RA must be in range [0, 2 pi] and Dec in range [-pi, +pi]
    dec = dec - 0.5 * np.pi  # shift Dec coords

    # Dummy fluxes (one everywhere)
    fluxes = np.ones((npix, freqs.size))

    # Run simulation using the per-source simulation function, to get
    # visibility contrib. from each pixel
    if logfile is not None:
        t0 = time.time()
        with open(logfile, "a") as f:
            f.write("%s Starting simulate_vis_per_source\n" % (datetime.now()))

    vis_pix = simulate_vis_per_source(
        ants=ants,
        fluxes=fluxes,
        ra=ra,
        dec=dec,
        freqs=freqs,
        lsts=lsts,
        beams=beams,
        polarized=polarized,
        precision=precision,
        latitude=latitude,
        use_feed=use_feed,
        multiprocess=multiprocess,
    )

    if logfile is not None:
        with open(logfile, "a") as f:
            f.write(
                "%s Finished simulate_vis_per_source in %5.2f sec\n"
                % (datetime.now(), time.time() - t0)
            )

    # Empty array with the right shape (no. visibilities times no. l,m modes)
    shape = list(vis_pix.shape)
    shape[-1] = 2 * ell.size  # replace last dim. with Nmodes (real + imag.)
    vis = np.zeros(shape, dtype=np.complex128)

    # Loop over (ell, m) modes, weighting the precomputed visibility sim
    # by the value of each spherical harmonic mode in each pixel
    alm = np.zeros(ell.size, dtype=np.complex128)
    for n in range(ell.size):

        if logfile is not None:
            with open(logfile, "a") as f:
                f.write("%s ell %d / %d\n" % (datetime.now(), n, ell.size))

        # Start with zero vector for all modes
        alm *= 0

        # Loop over real, imaginary values for this mode only
        for j, val in enumerate([1.0, 1.0j]):

            # Make healpix map for this mode only
            alm[n] = val
            skymap = hp.alm2map(alm, nside=nside) * pix_area * amplitude
            # multiply by pixel area to get 'integrated' quantity
            # (results will be in Jy units)

            # Multiply visibility for each pixel by the pixel value for this mode
            if polarized:
                # vis_pix: (NAXES, NFEED, NFREQS, NTIMES, NANTS, NANTS, NSRCS)
                vis[:, :, :, :, :, :, n + j * ell.size] = np.sum(
                    vis_pix * skymap, axis=-1
                )
                # Last dim. of vis is in blocks of real (first ell.size modes) and
                # imaginary (last ell.size modes)
            else:
                # vis_pix: (NFREQS, NTIMES, NANTS, NANTS, NSRCS)
                vis[:, :, :, :, n + j * ell.size] = np.sum(vis_pix * skymap, axis=-1)

    if logfile is not None:
        with open(logfile, "a") as f:
            f.write("%s Finished all.\n" % (datetime.now()))

    return ell, m, vis


def vis_sim_per_source_new(
    antpos: np.ndarray,
    freq: float,
    lsts: np.ndarray,
    alt: np.ndarray,
    az: np.ndarray,
    I_sky: np.ndarray,
    beam_list: Sequence[UVBeam],
    precision: int = 2,
    polarized: bool = False,
    subarr_ant=None,
):
    """
    Calculate visibility from an input intensity map and beam model. This is
    a trimmed-down version of matvis that only uses UVBeam beams (not gridded
    beams).

    Parameters:
        antpos (array_like):
            Antenna position array. Shape=(NANT, 3).
        freq (float):
            Frequency to evaluate the visibilities at [Hz].
        lsts (array_like):
            LSTs.
        alt, az (array_like):
            Alt and az of sources at each time.
        I_sky (array_like):
            Intensity distribution of sources/pixels on the sky, assuming
            intensity (Stokes I) only. The Stokes I intensity will be split
            equally between the two linear polarization channels, resulting in
            a factor of 0.5 from the value inputted here. This is done even if
            only one polarization channel is simulated. Shape=(NSRCS,).
        beam_list (list of UVBeam, optional):
            If specified, evaluate primary beam values directly using UVBeam
            objects. Note that if `polarized` is True, these beams must be
            efield beams, and conversely if `polarized` is False they
            must be power beams with a single polarization (either XX or YY).
        precision (int):
            Which precision level to use for floats and complex numbers.
            Allowed values:
            - 1: float32, complex64
            - 2: float64, complex128
        polarized (bool):
            Whether to simulate a full polarized response in terms of nn, ne,
            en, ee visibilities. See Eq. 6 of Kohn+ (arXiv:1802.04151) for
            notation.
        subarr_ant (int): Used to calculate only those visibilities associated
            with a particular antenna.

    Returns:
        vis (array_like):
            Simulated visibilities. If `polarized = True`, the output will have
            shape (NAXES, NFEED, NTIMES, NANTS, NANTS, NSRCS), otherwise it
            will have shape (NTIMES, NANTS, NANTS, NSRCS).
    """
    if precision == 1:
        real_dtype = np.float32
        complex_dtype = np.complex64
    else:
        real_dtype = np.float64
        complex_dtype = np.complex128

    # Specify number of polarizations (axes/feeds)
    if polarized:
        nax = nfeed = 2
    else:
        nax = nfeed = 1

    nant, ncrd = antpos.shape
    assert ncrd == 3, "antpos must have shape (NANTS, 3)."
    ntimes, nsrcs = alt.shape
    assert (
        I_sky.ndim == 1 and I_sky.shape[0] == nsrcs
    ), "I_sky must have shape (NSRCS,)."

    # Get the number of unique beams
    nbeam = len(beam_list)

    # Intensity distribution (sqrt) and antenna positions. Does not support
    # negative sky. Factor of 0.5 accounts for splitting Stokes I between
    # polarization channels
    Isqrt = np.sqrt(0.5 * I_sky).astype(real_dtype)
    antpos = antpos.astype(real_dtype)
    ang_freq = 2.0 * np.pi * freq

    # Zero arrays: beam pattern, visibilities, delays, complex voltages
    if subarr_ant is None:
        vis_shape = (nfeed, nfeed, ntimes, nant, nant, nsrcs)
    else:
        vis_shape = (nfeed, nfeed, ntimes, nant, nsrcs)
    vis = np.zeros(vis_shape, dtype=complex_dtype)

    # Loop over time samples
    im = 0
    for tidx in range(len(lsts)):

        # Simulate even if sources are below the horizon, since we need a
        # visibility per source regardless
        above_horizon = alt[tidx] > 0.0
        nsrcs_up = nsrcs

        A_s = np.zeros((nax, nfeed, nbeam, nsrcs_up), dtype=complex_dtype)
        tau = np.zeros((nant, nsrcs_up), dtype=real_dtype)
        v = np.zeros((nant, nsrcs_up), dtype=complex_dtype)

        # Primary beam pattern using direct interpolation of UVBeam object
        za = 0.5 * np.pi - alt
        for i, bm in enumerate(beam_list):
            spw_axis_present = utils.get_beam_interp_shape(bm)
            kw = (
                {"reuse_spline": True, "check_azza_domain": False}
                if isinstance(bm, UVBeam)
                else {}
            )

            interp_beam = bm.interp(
                az_array=az[tidx],
                za_array=za[tidx],
                freq_array=np.atleast_1d(freq),
                **kw
            )[0]

            if polarized:
                if spw_axis_present:
                    interp_beam = interp_beam[:, 0, :, 0, :]
                else:
                    interp_beam = interp_beam[:, :, 0, :]
            else:
                # Here we have already asserted that the beam is a power beam and
                # has only one polarization, so we just evaluate that one.
                if spw_axis_present:
                    interp_beam = np.sqrt(interp_beam[0, 0, 0, 0, :])
                else:
                    interp_beam = np.sqrt(interp_beam[0, 0, 0, :])

            A_s[:, :, i] = interp_beam

        # Check for invalid beam values
        if np.any(np.isinf(A_s)) or np.any(np.isnan(A_s)):
            raise ValueError("Beam interpolation resulted in an invalid value")

        # Calculate delays, where tau = (b * s) / c
        # enu_e, enu_n, enu_u = crd_top
        crd_top = np.array(
            [
                np.sin(za[tidx]) * np.cos(az[tidx]),
                np.sin(za[tidx]) * np.sin(az[tidx]),
                np.cos(za[tidx]),
            ]
        )
        np.dot(antpos, crd_top[:, :], out=tau)
        tau /= c.value

        # Component of complex phase factor for one antenna
        # (actually, b = (antpos1 - antpos2) * crd_top / c; need dot product
        # below to build full phase factor for a given baseline)
        np.exp(1.0j * (ang_freq * tau), out=v)

        # Complex voltages.
        # v *= Isqrt[above_horizon]
        v *= Isqrt[:]
        v[:, ~above_horizon] *= 0.0  # zero-out sources below the horizon

        # Compute visibilities using product of complex voltages (upper triangle).
        # Input arrays have shape (Nax, Nfeed, [Nants], Nsrcs
        v = A_s[:, :, :] * v[np.newaxis, np.newaxis, :]

        # print(">>>", A_s)
        # print("\n\n\n")
        # print("***", v)

        if subarr_ant is None:
            for i in range(len(antpos)):
                # We want to take an outer product over feeds/antennas, contract over
                # E-field components, and integrate over the sky.
                vis[:, :, tidx, i : i + 1, i:, :] = np.einsum(
                    "jiln,jkmn->iklmn",
                    v[:, :, i : i + 1, :].conj(),
                    v[:, :, i:, :],
                    optimize=True,
                )
        else:
            # Get the ones where the antenna in question is not conjugated
            vis[:, :, tidx] = np.einsum(
                "jiln,jkmn->ikln",  # summing over m just sums over one antenna (squeezes an axis)
                v[:, :, :, :].conj(),
                v[:, :, subarr_ant : subarr_ant + 1, :],
                optimize=True,
            )

    # Return visibilities with or without multiple polarization channels
    return vis if polarized else vis[0, 0]<|MERGE_RESOLUTION|>--- conflicted
+++ resolved
@@ -10,13 +10,7 @@
 from typing import Optional, Sequence
 from matvis import conversions
 import healpy as hp
-<<<<<<< HEAD
-#from multiprocessing import Pool, cpu_count
-import os, warnings, time
-=======
-from multiprocessing import Pool, cpu_count
 import warnings, time
->>>>>>> 147e703b
 from datetime import datetime
 from . import utils
 
@@ -1036,10 +1030,6 @@
         # Input arrays have shape (Nax, Nfeed, [Nants], Nsrcs
         v = A_s[:, :, :] * v[np.newaxis, np.newaxis, :]
 
-        # print(">>>", A_s)
-        # print("\n\n\n")
-        # print("***", v)
-
         if subarr_ant is None:
             for i in range(len(antpos)):
                 # We want to take an outer product over feeds/antennas, contract over
