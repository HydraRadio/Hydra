<<<<<<< HEAD

try:
    from mpi4py.MPI import SUM as MPI_SUM
except:
    pass
    
=======
from mpi4py.MPI import SUM as MPI_SUM
>>>>>>> 147e703b
import numpy as np
import numpy.fft as fft

import matvis
import pyuvsim
import time

from .vis_simulator import simulate_vis_per_source


def precompute_mpi(
    comm,
    ants,
    antpairs,
    freq_chunk,
    time_chunk,
    proj_chunk,
    data_chunk,
    inv_noise_var_chunk,
    gain_chunk,
    amp_prior_std,
    realisation=True,
):
    """
    Precompute the projection operator and matrix operator in parallel.

    The projection operator is computed in chunks in time and frequency.
    The overall matrix operator can be computed by summing the matrix
    operator for the time and frequency chunks.
    """
    myid = comm.Get_rank()

    # Check input dimensions
    assert data_chunk.shape == (len(antpairs), freq_chunk.size, time_chunk.size)
    assert data_chunk.shape == inv_noise_var_chunk.shape
    proj = proj_chunk.copy()  # make a copy so we don't alter the original proj!

    # FIXME: Check for unused args!

    # Apply gains to projection operator
    for k, bl in enumerate(antpairs):
        ant1, ant2 = bl
        i1 = np.where(ants == ant1)[0][0]
        i2 = np.where(ants == ant2)[0][0]
        proj[k, :, :, :] *= (
            gain_chunk[i1, :, :, np.newaxis] * gain_chunk[i2, :, :, np.newaxis].conj()
        )

    # (2) Precompute linear system operator
    nsrcs = proj.shape[-1]
    my_linear_op = np.zeros((nsrcs, nsrcs), dtype=proj.real.dtype)

    # inv_noise_var has shape (Nbls, Nfreqs, Ntimes)
    v_re = (proj.real * np.sqrt(inv_noise_var_chunk[..., np.newaxis])).reshape(
        (-1, nsrcs)
    )
    v_im = (proj.imag * np.sqrt(inv_noise_var_chunk[..., np.newaxis])).reshape(
        ((-1, nsrcs))
    )

    # Treat real and imaginary separately, and get copies, to massively
    # speed-up the matrix multiplication!
    my_linear_op[:, :] = v_re.T @ v_re + v_im.T @ v_im
    del v_re, v_im

    # Do Reduce (sum) operation to get total operator on root node
    linear_op = np.zeros(
        (1, 1), dtype=my_linear_op.dtype
    )  # dummy data for non-root workers
    if myid == 0:
        linear_op = np.zeros_like(my_linear_op)

    comm.Reduce(my_linear_op, linear_op, op=MPI_SUM, root=0)

    # Include prior and identity terms to finish constructing LHS operator on root worker
    if myid == 0:
        linear_op = np.eye(linear_op.shape[0]) + np.diag(
            amp_prior_std
        ) @ linear_op @ np.diag(amp_prior_std)

    # (3) Calculate linear system RHS
    proj = proj.reshape((-1, nsrcs))
    realisation_switch = (
        1.0 if realisation else 0.0
    )  # Turn random realisations on or off

    # Calculate residual of data vs fiducial model (residual from amplitudes = 1)
    # (proj now includes gains)
    resid_chunk = data_chunk.copy() - (
        proj.reshape((-1, nsrcs)) @ np.ones_like(amp_prior_std)
    ).reshape(data_chunk.shape)

    # (Terms 1+3): S^1/2 A^\dagger [ N^{-1} r + N^{-1/2} \omega_r ]
    omega_n = (
        realisation_switch
        * (
            1.0 * np.random.randn(*resid_chunk.shape)
            + 1.0j * np.random.randn(*resid_chunk.shape)
        )
        / np.sqrt(2.0)
    )

    # Separate complex part of RHS into real and imaginary parts, and apply
    # the real and imaginary parts of the projection operator separately.
    # This is necessary to get a real RHS vector
    y = (
        (resid_chunk * inv_noise_var_chunk) + (omega_n * np.sqrt(inv_noise_var_chunk))
    ).flatten()
    b = amp_prior_std * (proj.T.real @ y.real + proj.T.imag @ y.imag)

    # Reduce (sum) operation on b
    linear_rhs = np.zeros((1,), dtype=b.dtype)  # dummy data for non-root workers
    if myid == 0:
        linear_rhs = np.zeros_like(b)
    comm.Reduce(b, linear_rhs, op=MPI_SUM, root=0)

    # (Term 2): \omega_a
    if myid == 0:
        linear_rhs += realisation_switch * np.random.randn(nsrcs)  # real vector

    return linear_op, linear_rhs


def calc_proj_operator(
    ra,
    dec,
    fluxes,
    ant_pos,
    antpairs,
    freqs,
    times,
    beams,
    latitude=-0.5361913261514378,
):
    """
    Calculate a visibility vector for each point source, as a function of
    frequency, time, and baseline. This is the projection operator from point
    source amplitude to visibilities. Gains are not included.

    Parameters:
        ra, dec (array_like):
            RA and Dec of each source, in radians.
        fluxes (array_like):
            Flux for each point source as a function of frequency.
        ant_pos (dict):
            Dictionary of antenna positions, [x, y, z], in m. The keys should
            be the numerical antenna IDs.
        antpairs (list of tuple):
            List of tuples containing pairs of antenna IDs, one for each
            baseline.
        freqs (array_like):
            Frequencies, in MHz.
        times (array_like):
            LSTs, in radians.
        beams (list of UVBeam):
            List of UVBeam objects, one for each antenna.
        latitude (float):
            Latitude of the observing site, in radians.

    Returns:
        vis_proj_operator (array_like):
            The projection operator from source amplitudes to visibilities,
            from `calc_proj_operator`. This is an array of the visibility
            values for each source.
    """
    Nptsrc = ra.size
    Nants = len(ant_pos)
    Nvis = len(antpairs)

    # Empty array of per-point source visibilities
    vis_ptsrc = np.zeros((Nvis, freqs.size, times.size, Nptsrc), dtype=np.complex128)

    # Get visibility for each point source
    # Returns shape (NFREQS, NTIMES, NANTS, NANTS, NSRCS)
    vis = simulate_vis_per_source(
        ants=ant_pos,
        fluxes=fluxes,
        ra=ra,
        dec=dec,
        freqs=freqs * 1e6,
        lsts=times,
        beams=beams,
        polarized=False,
        precision=2,
        latitude=latitude,
        use_feed="x",
    )

    # Allocate computed visibilities to only available baselines (saves memory)
    ants = list(ant_pos.keys())
    for i, bl in enumerate(antpairs):
        idx1 = ants.index(bl[0])
        idx2 = ants.index(bl[1])
        vis_ptsrc[i, :, :, :] = vis[:, :, idx1, idx2, :]

    return vis_ptsrc


def legacy_precompute_op(vis_proj_operator, inv_noise_var):
    """
    Precompute the real and imaginary blocks of the matrix operator
    (v^T N^-1 v), which is the most expensive component of the LHS operator of
    the linear system.

    Parameters:
        vis_proj_operator (array_like):
            The projection operator from source amplitudes to visibilities,
            from `calc_proj_operator`.
        inv_noise_var (array_like):
            Inverse noise variance array, with the same shape as the visibility
            data.

    Returns:
        vsquared (array_like):
            The sum of the real and imaginary blocks of the matrix operator
            (v^T_re N^-1 v_re + v^T_im N^-1 v_im), which has shape
            (Nsrcs, Nsrcs).

    Resource usage (iter 00001):
    Max. RSS (MB):   18707.79
    User time (sec):  2164.12

    """
    nsrcs = vis_proj_operator.shape[-1]

    # v = vis_proj_operator * np.sqrt(inv_noise_var)[:, :, :, np.newaxis]
    # Treat real and imaginary separately, and get copies, to massively
    # speed-up the matrix multiplication!
    # v_re = v.reshape((-1, nsrcs)).real.copy()
    # v_im = v.reshape((-1, nsrcs)).imag.copy()
    # return v_re.T @ v_re + v_im.T @ v_im

    # Treat real and imaginary separately, and get copies, to massively
    # speed-up the matrix multiplication!
    v_re = vis_proj_operator.real * np.sqrt(inv_noise_var)[:, :, :, np.newaxis]
    y = np.einsum("ji,ik->ik", v_re, v_re)
    del v_re

    v_im = vis_proj_operator.imag * np.sqrt(inv_noise_var)[:, :, :, np.newaxis]
    y += np.einsum("ji,ik->ik", v_im, v_im)
    del v_im
    return y


def legacy_apply_operator(x, amp_prior_std, vsquared):
    """
    Apply LHS operator to a vector of source amplitudes.

    Parameters:
        x (array_like):
            Vector of source amplitudes to apply the operator to.
        amp_prior_std (array_like):
            Vector of standard deviation values to use for independent Gaussian
            priors on the source amplitudes.
        vsquared (array_like):
            Sum of the real and imaginary blocks of the precomputed matrix
            (v^T N^-1 v), which is the most expensive part of the LHS operator.
            Precomputing this typically leads to a large speed-up. The
            `precompute_op` function generates the necessary operator.

    Returns:
        lhs (array_like):
            Result of applying the LHS operator to the input vector, x.
    """
    return x + amp_prior_std * (vsquared @ (x * amp_prior_std))


def legacy_construct_rhs(
    resid, inv_noise_var, amp_prior_std, vis_proj_operator, realisation=False
):
    """
    Construct the RHS vector of the linear system. This will have shape
    (2*Nsrcs), as the real and imaginary parts are separated.

    Parameters:
        resid (array_like):
            Residual of data minus reference model, with the same shape as the
            visibility data.
        inv_noise_var (array_like):
            Inverse noise variance array, with the same shape as the visibility
            data.
        amp_prior_std (array_like):
            Vector of standard deviation values to use for independent Gaussian
            priors on the source amplitudes.
        vis_proj_operator (array_like):
            The projection operator from source amplitudes to visibilities,
            from `calc_proj_operator`.
        realisation (bool):
            Whether to include the random realisation terms in the RHS
            (constrained realisation), or just the deterministic terms (Wiener
            filter).

    Returns:
        rhs (array_like):
            The RHS of the linear system.
    """
    Nptsrc = amp_prior_std.size
    proj = vis_proj_operator.reshape((-1, Nptsrc))

    # Switch to turn random realisations on or off
    realisation_switch = 1.0 if realisation else 0.0

    # (Term 2): \omega_a
    b = realisation_switch * np.random.randn(Nptsrc)  # real vector

    # (Terms 1+3): S^1/2 A^\dagger [ N^{-1} r + N^{-1/2} \omega_r ]
    omega_n = (
        realisation_switch
        * (1.0 * np.random.randn(*resid.shape) + 1.0j * np.random.randn(*resid.shape))
        / np.sqrt(2.0)
    )

    # Separate complex part of RHS into real and imaginary parts, and apply
    # the real and imaginary parts of the projection operator separately.
    # This is necessary to get a real RHS vector
    y = ((resid * inv_noise_var) + (omega_n * np.sqrt(inv_noise_var))).flatten()
    b += amp_prior_std * (proj.T.real @ y.real + proj.T.imag @ y.imag)
    return b<|MERGE_RESOLUTION|>--- conflicted
+++ resolved
@@ -1,13 +1,9 @@
-<<<<<<< HEAD
 
 try:
     from mpi4py.MPI import SUM as MPI_SUM
 except:
     pass
     
-=======
-from mpi4py.MPI import SUM as MPI_SUM
->>>>>>> 147e703b
 import numpy as np
 import numpy.fft as fft
 
