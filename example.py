#!/usr/bin/env python

import numpy as np
import pylab as plt
import hydra

import numpy.fft as fft
import scipy.linalg
from scipy.sparse.linalg import cg, gmres, LinearOperator
from scipy.signal import blackmanharris
from scipy.sparse import coo_matrix
import pyuvsim
import time, os, resource
import multiprocessing
from hydra.vis_utils import flatten_vector, reconstruct_vector, timing_info, \
                            build_hex_array, get_flux_from_ptsrc_amp, convert_to_tops

import argparse

description = "Example Gibbs sampling of the joint posterior of several analysis " \
              "parameters in 21-cm power spectrum estimation from a simulated " \
              "visibility data set"
parser = argparse.ArgumentParser(description=description)
parser.add_argument("--seed", type=int, action="store", default=0,
                    required=False, dest="seed",
                    help="Set the random seed.")
parser.add_argument("--gains", action="store_true",
                    required=False, dest="sample_gains",
                    help="Sample gains.")
parser.add_argument("--vis", action="store_true",
                    required=False, dest="sample_vis",
                    help="Sample visibilities in general.")
parser.add_argument("--ptsrc", action="store_true",
                    required=False, dest="sample_ptsrc",
                    help="Sample point source amplitudes.")
parser.add_argument("--beam", action="store_true",
                    required=False, dest="sample_beam",
                    help="Sample beams.")
parser.add_argument("--stats", action="store_true",
                    required=False, dest="calculate_stats",
                    help="Calculate statistics about the sampling results.")
parser.add_argument("--diagnostics", action="store_true",
                    required=False, dest="output_diagnostics",
                    help="Output diagnostics.")
parser.add_argument("--timing", action="store_true", required=False,
                    dest="save_timing_info", help="Save timing info.")
parser.add_argument("--plotting", action="store_true",
                    required=False, dest="plotting",
                    help="Output plots.")
parser.add_argument('--hex-array', type=int, action="store", default=(3,4),
                    required=False, nargs='+', dest="hex_array",
                    help="Hex array layout, specified as the no. of antennas "
                         "in the 1st and middle rows, e.g. '--hex-array 3 4'.")
parser.add_argument("--Nptsrc", type=int, action="store", default=100,
                    required=False, dest="Nptsrc",
                    help="Number of point sources to use in simulation (and model).")
parser.add_argument("--Ntimes", type=int, action="store", default=30,
                    required=False, dest="Ntimes",
                    help="Number of times to use in the simulation.")
parser.add_argument("--Nfreqs", type=int, action="store", default=60,
                    required=False, dest="Nfreqs",
                    help="Number of frequencies to use in the simulation.")
parser.add_argument("--Niters", type=int, action="store", default=100,
                    required=False, dest="Niters",
                    help="Number of joint samples to gather.")
parser.add_argument("--sigma-noise", type=float, action="store",
                    default=0.05, required=False, dest="sigma_noise",
                    help="Standard deviation of the noise, in the same units "
                         "as the visibility data.")
parser.add_argument("--beam-nmax", type=int, action="store",
                    default=10, required=False, dest="beam_nmax",
                    help="Maximum radial degree of the Zernike basis for the beams.")
parser.add_argument("--solver", type=str, action="store",
                    default='cg', required=False, dest="solver_name",
                    help="Which sparse matrix solver to use for linear systems ('cg' or 'gmres').")
parser.add_argument("--output-dir", type=str, action="store",
                    default="./output", required=False, dest="output_dir",
                    help="Output directory.")
args = parser.parse_args()

# Set switches
SAMPLE_GAINS = args.sample_gains
SAMPLE_VIS = args.sample_vis
SAMPLE_PTSRC_AMPS = args.sample_ptsrc
SAMPLE_BEAM = args.sample_beam
CALCULATE_STATS = args.calculate_stats
OUTPUT_DIAGNOSTICS = args.output_diagnostics
SAVE_TIMING_INFO = args.save_timing_info
PLOTTING = args.plotting

# Print what's switched on
print("    Gain sampler:       ", SAMPLE_GAINS)
print("    Vis. sampler:       ", SAMPLE_VIS)
print("    Ptsrc. amp. sampler:", SAMPLE_PTSRC_AMPS)
print("    Beam sampler:       ", SAMPLE_BEAM)

# Check that at least one thing is being sampled
if not SAMPLE_GAINS and not SAMPLE_VIS and not SAMPLE_PTSRC_AMPS and not SAMPLE_BEAM:
    raise ValueError("No samplers were enabled. Must enable at least one "
                     "of 'gains', 'vis', 'ptsrc', 'beams'.")

# Simulation settings -- want some shorter variable names
Nptsrc = args.Nptsrc
Ntimes = args.Ntimes
Nfreqs = args.Nfreqs
Niters = args.Niters
hex_array = tuple(args.hex_array)
assert len(hex_array) == 2, "hex-array argument must have length 2."
beam_nmax = args.beam_nmax
sigma_noise = args.sigma_noise

hera_latitude = -30.7215 * np.pi / 180.0

# Check that output directory exists
output_dir = args.output_dir
if not os.path.exists(output_dir):
    os.makedirs(output_dir)
print("\nOutput directory:", output_dir)

# Linear solver to use
if args.solver_name == 'cg':
    solver = cg
elif args.solver_name == 'gmres':
    solver = gmres
else:
    raise ValueError("Solver '%s' not recognised." % args.solver_name)
print("    Solver:  %s" % args.solver_name)

# Random seed
np.random.seed(args.seed)
print("    Seed:    %d" % args.seed)

# Check number of threads available
Nthreads = int(os.environ.get('OMP_NUM_THREADS'))
if Nthreads is None:
    Nthreads = multiprocessing.cpu_count()
print("    Threads: %d available" % Nthreads)

# Timing file
ftime = os.path.join(output_dir, "timing.dat")

#-------------------------------------------------------------------------------
# (1) Simulate some data
#-------------------------------------------------------------------------------

# Simulate some data
times = np.linspace(0.2, 0.5, Ntimes)
freqs = np.linspace(100., 120., Nfreqs)

#ant_pos = build_hex_array(hex_spec=(3,4), d=14.6)
ant_pos = build_hex_array(hex_spec=hex_array, d=14.6)
ants = np.array(list(ant_pos.keys()))
Nants = len(ants)
print("Nants =", Nants)

#ants = np.arange(Nants)
antpairs = []
for i in range(len(ants)):
    for j in range(i, len(ants)):
        if i != j:
            # Exclude autos
            antpairs.append((i,j))
#ant_pos = {ant: [14.7*(ant % 5) + 0.5*14.7*(ant // 5),
#                 14.7*(ant // 5),
#                 0.] for ant in ants} # hexagon-like packing


ants1, ants2 = list(zip(*antpairs))

# Generate random point source locations
# RA goes from [0, 2 pi] and Dec from [-pi, +pi].
ra = np.random.uniform(low=0.0, high=1.8, size=Nptsrc)
dec = np.random.uniform(low=-0.6, high=-0.4, size=Nptsrc) # close to HERA stripe

# Generate fluxes
beta_ptsrc = -2.7
ptsrc_amps = 10.**np.random.uniform(low=-1., high=2., size=Nptsrc)
fluxes = get_flux_from_ptsrc_amp(ptsrc_amps, freqs, beta_ptsrc)
print("pstrc amps (input):", ptsrc_amps[:5])

# Beams
beams = [pyuvsim.analyticbeam.AnalyticBeam('gaussian', diameter=14.)
         for ant in ants]

# Run a simulation
t0 = time.time()
_sim_vis = hydra.vis_simulator.simulate_vis(
        ants=ant_pos,
        fluxes=fluxes,
        ra=ra,
        dec=dec,
        freqs=freqs*1e6, # MHz -> Hz
        lsts=times,
        beams=beams,
        polarized=False,
        precision=2,
        latitude=hera_latitude,
        use_feed="x",
    )
timing_info(ftime, 0, "(0) Simulation", time.time() - t0)

# Allocate computed visibilities to only the requested baselines (saves memory)
model0 = hydra.extract_vis_from_sim(ants, antpairs, _sim_vis)
del _sim_vis # save some memory

# Define gains and gain perturbations
gains = (1. + 0.j) * np.ones((Nants, Nfreqs, Ntimes), dtype=model0.dtype)

# Generate gain fluctuations from FFT basis
frate = np.fft.fftfreq(times.size, d=times[1] - times[0])
tau = np.fft.fftfreq(freqs.size, d=freqs[1] - freqs[0])

random_phase = np.exp(1.j*np.random.uniform(low=0., high=2.*np.pi, size=Nants))
random_amp = 1. + 0.05*np.random.randn(Nants)
_delta_g = 5. \
         * np.fft.ifft2(np.exp(-0.5 * (((frate[np.newaxis,:]-9.)/2.)**2.
                                     + ((tau[:,np.newaxis] - 0.05)/0.03)**2.)))
delta_g = np.array([random_amp[i] * _delta_g *random_phase[i] for i in range(Nants)],
                    dtype=model0.dtype)

# Apply a Blackman-Harris window to apodise the edges
#window = blackmanharris(model0.shape[1], sym=True)[np.newaxis,:,np.newaxis] \
#       * blackmanharris(model0.shape[2], sym=True)[np.newaxis,np.newaxis,:]
window = 1. # no window for now

# Apply gains to model
data = model0.copy() * window # FIXME
hydra.apply_gains(data, gains * (1. + delta_g), ants, antpairs, inline=True)

# Plot input (simulated) gain perturbation for ant 0
if PLOTTING:
    vminmax = np.max(delta_g[0].real)
    plt.subplot(121)
    plt.matshow(delta_g[0].real, vmin=-vminmax, vmax=vminmax, fignum=False, aspect='auto')
    plt.colorbar()
    plt.subplot(122)
    plt.matshow(delta_g[0].imag, vmin=-vminmax, vmax=vminmax, fignum=False, aspect='auto')
    plt.colorbar()
    plt.gcf().set_size_inches((10., 4.))
    plt.savefig(os.path.join(output_dir, "delta_g_true_000.png"))

    # Plot input (simulated) visibility model
    vminmax_vis = np.max(model0[0,:,:].real)
    plt.matshow(model0[0,:,:].real, vmin=-vminmax_vis, vmax=vminmax_vis)
    plt.colorbar()
    plt.savefig(os.path.join(output_dir, "data_model_000_xxxxx.png"))

# Add noise
data += sigma_noise * np.sqrt(0.5) \
      * (  1.0 * np.random.randn(*data.shape) \
         + 1.j * np.random.randn(*data.shape))

# Plot data (including noise)
if PLOTTING:
    plt.matshow(data[0,:,:].real, vmin=-vminmax_vis, vmax=vminmax_vis)
    plt.colorbar()
    plt.savefig(os.path.join(output_dir, "data_000.png"))

#-------------------------------------------------------------------------------
# (2) Set up Gibbs sampler
#-------------------------------------------------------------------------------

# Get initial visibility model guesses (use the actual baseline model for now)
# This SHOULD NOT include gain factors of any kind
current_data_model = 1.*model0.copy() * window # FIXME

# Initial gain perturbation guesses
#current_delta_gain = np.zeros(gains.shape, dtype=model0.dtype)
# FIXME
current_delta_gain = np.zeros_like(delta_g)
# FIXME: Trying to fix the amplitude to the correct value
#current_delta_gain[:,0,0] += fft.fft2(delta_g[0])[0,0] # FIXME FIXME

# Initial point source amplitude factor
current_ptsrc_a = np.ones(ra.size)

# Precompute visibility projection operator (without gain factors) for ptsrc
# amplitude sampling step. NOTE: This has to be updated within the Gibbs loop
# if other components of the visibility model are being sampled
t0 = time.time()
vis_proj_operator0 = hydra.ptsrc_sampler.calc_proj_operator(
                                ra=ra,
                                dec=dec,
                                fluxes=fluxes,
                                ant_pos=ant_pos,
                                antpairs=antpairs,
                                freqs=freqs,
                                times=times,
                                beams=beams,
                                latitude=hera_latitude
)
timing_info(ftime, 0, "(0) Precomp. ptsrc proj. operator", time.time() - t0)

# Set priors and auxiliary information
# FIXME: amp_prior_std is a prior around amp=0 I think, so can skew things low!
noise_var = (sigma_noise)**2. * np.ones(data.shape)
inv_noise_var = window / noise_var

gain_pspec_sqrt = 0.1 * np.ones((gains.shape[1], gains.shape[2]))
gain_pspec_sqrt[0,0] = 1e-2 # FIXME: Try to fix the zero point?

# FIXME: Gain smoothing via priors
#ii, jj = np.meshgrid(np.arange(gains.shape[2]), np.arange(gains.shape[1]))
#gain_pspec_sqrt *= np.exp(-0.5 * np.sqrt(ii**2. + jj**2.)/1.**2.)

#plt.matshow(gain_pspec_sqrt, aspect='auto')
#plt.colorbar()
#plt.show()
#exit()

amp_prior_std = 0.1 * np.ones(Nptsrc)
amp_prior_std[19] = 1e-3 # FIXME
vis_pspec_sqrt = 0.01 * np.ones((1, Nfreqs, Ntimes)) # currently same for all visibilities
vis_group_id = np.zeros(len(antpairs), dtype=int) # index 0 for all

A_real, A_imag = hydra.gain_sampler.proj_operator(ants, antpairs)

gain_shape = gains.shape
N_gain_params = 2 * gains.shape[0] * gains.shape[1] * gains.shape[2]
N_vis_params = 2 * data.shape[0] * data.shape[1] * data.shape[2]


# FIXME: Check that model0 == vis_proj_operator0 @ ones


#-------------------------------------------------------------------------------
# (3) Iterate Gibbs sampler
#-------------------------------------------------------------------------------

# Iterate the Gibbs sampler
print("="*60)
print("Starting Gibbs sampler (%d iterations)" % Niters)
print("="*60)
for n in range(Niters):
    print("-"*60)
    print(">>> Iteration %4d / %4d" % (n+1, Niters))
    print("-"*60)
    t0iter = time.time()

    #---------------------------------------------------------------------------
    # (A) Gain sampler
    #---------------------------------------------------------------------------
    if SAMPLE_GAINS:
        # Current_data_model DOES NOT include gbar_i gbar_j^* factor, so we need
        # to apply it here to calculate the residual
        ggv = hydra.apply_gains(current_data_model,
                                gains,
                                ants,
                                antpairs,
                                inline=False)
        resid = data - ggv

        b = hydra.gain_sampler.flatten_vector(
                hydra.gain_sampler.construct_rhs(resid,
                                                 inv_noise_var,
                                                 gain_pspec_sqrt,
                                                 A_real,
                                                 A_imag,
                                                 ggv,
                                                 realisation=True)
            )

        def gain_lhs_operator(x):
            return hydra.gain_sampler.flatten_vector(
                        hydra.gain_sampler.apply_operator(
                            hydra.gain_sampler.reconstruct_vector(x, gain_shape),
                                             inv_noise_var,
                                             gain_pspec_sqrt,
                                             A_real,
                                             A_imag,
                                             ggv)
                                 )

        # Build linear operator object
        gain_lhs_shape = (N_gain_params, N_gain_params)
        gain_linear_op = LinearOperator(matvec=gain_lhs_operator,
                                        shape=gain_lhs_shape)

        # Solve using Conjugate Gradients
        t0 = time.time()
        x_soln, convergence_info = solver(gain_linear_op, b)
        timing_info(ftime, n, "(A) Gain sampler", time.time() - t0)


        # Reshape solution into complex array and multiply by S^1/2 to get set of
        # Fourier coeffs of the actual solution for the frac. gain perturbation
        x_soln = hydra.vis_utils.reconstruct_vector(x_soln, gain_shape)
        x_soln = hydra.gain_sampler.apply_sqrt_pspec(gain_pspec_sqrt, x_soln)

        # x_soln is a set of Fourier coefficients, so transform to real space
        # (ifft gives Fourier -> data space)
        xgain = np.zeros_like(x_soln)
        for k in range(xgain.shape[0]):
            xgain[k, :, :] = fft.ifft2(x_soln[k, :, :])

        print("    Gain sample:", xgain[0,0,0], xgain.shape)
        np.save(os.path.join(output_dir, "delta_gain_%05d" % n), x_soln)

        if PLOTTING:
            for i in range(len(ants)):
                plt.subplot(121)
                plt.matshow(xgain[i].real, vmin=-vminmax, vmax=vminmax,
                            fignum=False, aspect='auto')
                plt.colorbar()
                plt.subplot(122)
                plt.matshow(xgain[i].imag, vmin=-vminmax, vmax=vminmax,
                            fignum=False, aspect='auto')
                plt.colorbar()
                plt.gcf().set_size_inches((10., 4.))
                plt.savefig(os.path.join(output_dir, "delta_g_%03d_%05d.png" % (i, n)))

            # Residual with true gains (abs)
            plt.matshow(np.abs(xgain[0]) - np.abs(delta_g[0]),
                        vmin=-np.max(np.abs(delta_g[0])),
                        vmax=np.max(np.abs(delta_g[0])),
                        aspect='auto')
            plt.colorbar()
            plt.title("%05d" % n)
            plt.gcf().set_size_inches((6., 4.))
            plt.savefig(os.path.join(output_dir, "gain_resid_amp_000_%05d.png" % n))

            # Residual with true gains (real)
            plt.matshow(np.real(xgain[0]) - np.real(delta_g[0]),
                        vmin=-np.max(np.real(delta_g[0])),
                        vmax=np.max(np.real(delta_g[0])),
                        aspect='auto')
            plt.colorbar()
            plt.title("%05d" % n)
            plt.gcf().set_size_inches((6., 4.))
            plt.savefig(os.path.join(output_dir, "gain_resid_real_000_%05d.png" % n))

            # Residual with true gains (imag)
            plt.matshow(np.imag(xgain[0]) - np.imag(delta_g[0]),
                        vmin=-np.max(np.imag(delta_g[0])),
                        vmax=np.max(np.imag(delta_g[0])),
                        aspect='auto')
            plt.colorbar()
            plt.title("%05d" % n)
            plt.gcf().set_size_inches((6., 4.))
            plt.savefig(os.path.join(output_dir, "gain_resid_imag_000_%05d.png" % n))

            # DEBUG
            # Compare imaginary parts of gains
            plt.subplot(121)
            plt.matshow(np.imag(xgain[0]),
                        vmin=-np.max(np.imag(delta_g[0])),
                        vmax=np.max(np.imag(delta_g[0])),
                        fignum=False, aspect='auto')
            plt.colorbar()

            plt.subplot(122)
            plt.matshow(np.imag(delta_g[0]),
                        vmin=-np.max(np.imag(delta_g[0])),
                        vmax=np.max(np.imag(delta_g[0])),
                        fignum=False, aspect='auto')
            plt.colorbar()
            plt.title("%05d" % n)
            plt.gcf().set_size_inches((10., 4.))
            plt.savefig(os.path.join(output_dir, "gain_resid_compare_imag_000_%05d.png" % n))

            # Compare real parts of gains
            plt.subplot(121)
            plt.matshow(np.imag(xgain[0]),
                        vmin=-np.max(np.imag(delta_g[0])),
                        vmax=np.max(np.imag(delta_g[0])),
                        fignum=False, aspect='auto')
            plt.colorbar()

            plt.subplot(122)
            plt.matshow(np.imag(delta_g[0]),
                        vmin=-np.max(np.imag(delta_g[0])),
                        vmax=np.max(np.imag(delta_g[0])),
                        fignum=False, aspect='auto')
            plt.colorbar()
            plt.title("%05d" % n)
            plt.gcf().set_size_inches((10., 4.))
            plt.savefig(os.path.join(output_dir, "gain_resid_compare_imag_000_%05d.png" % n))

        # Update gain model with latest solution (in real space)
        current_delta_gain = xgain


    #---------------------------------------------------------------------------
    # (B) Visibility sampler
    #---------------------------------------------------------------------------
    if SAMPLE_VIS:
        # Current_data_model DOES NOT include gbar_i gbar_j^* factor, so we need
        # to apply it here to calculate the residual
        ggv = hydra.apply_gains(current_data_model,
                                gains*(1.+current_delta_gain),
                                ants,
                                antpairs,
                                inline=False)
        resid = data - ggv

        # Construct RHS of linear system
        bvis = flatten_vector(
                    hydra.vis_sampler.construct_rhs(
                                               data=resid,
                                               inv_noise_var=inv_noise_var,
                                               sqrt_pspec=vis_pspec_sqrt,
                                               group_id=vis_group_id,
                                               gains=gains*(1.+current_delta_gain),
                                               ants=ants,
                                               antpairs=antpairs,
                                               realisation=True)
                                               )

        vis_lhs_shape = (N_vis_params, N_vis_params)
        def vis_lhs_operator(x):
            # Re-pack flattened x vector into complex vector of the right shape
            y = hydra.vis_sampler.apply_operator(reconstruct_vector(x, data.shape),
                                                 inv_noise_var=inv_noise_var,
                                                 sqrt_pspec=vis_pspec_sqrt,
                                                 group_id=vis_group_id,
                                                 gains=gains*(1.+current_delta_gain),
                                                 ants=ants,
                                                 antpairs=antpairs)
            return flatten_vector(y)

        # Build linear operator object
        vis_linear_op = LinearOperator(matvec=vis_lhs_operator,
                                       shape=vis_lhs_shape)

        # Solve using Conjugate Gradients
        t0 = time.time()
        x_soln, convergence_info = solver(vis_linear_op, bvis)
        timing_info(ftime, n, "(B) Visibility sampler", time.time() - t0)

        # Reshape solution into complex array and multiply by S^1/2 to get set of
        # Fourier coeffs of the actual solution for the frac. gain perturbation
        x_soln = hydra.vis_utils.reconstruct_vector(x_soln, data.shape)
        x_soln = hydra.vis_sampler.apply_sqrt_pspec(vis_pspec_sqrt,
                                                    x_soln,
                                                    vis_group_id,
                                                    ifft=True)

        print("    Vis sample:", x_soln[0,0,0], x_soln.shape)
        np.save(os.path.join(output_dir, "vis_%05d" % n), x_soln)

        if PLOTTING:
            plt.matshow(current_data_model[0].real + x_soln[0].real,
                        vmin=-vminmax_vis,
                        vmax=vminmax_vis)
            plt.colorbar()
            plt.title("%05d" % n)
            plt.savefig(os.path.join(output_dir, "vis_000_%05d.png" % n))

        # Update current state
        current_data_model = current_data_model + x_soln

        # Residual with true data model
        if PLOTTING:
            plt.subplot(121)
            plt.matshow(current_data_model[0].real - model0[0].real,
                        vmin=-0.5,
                        vmax=0.5,
                        fignum=False, aspect='auto')
            plt.colorbar()
            plt.title("%05d" % n)

            plt.subplot(122)
            plt.matshow(current_data_model[0].imag - model0[0].imag,
                        vmin=-0.5,
                        vmax=0.5,
                        fignum=False, aspect='auto')
            plt.colorbar()
            plt.gcf().set_size_inches((10., 4.))
            plt.savefig(os.path.join(output_dir, "resid_datamodel_000_%05d.png" % n))


    #---------------------------------------------------------------------------
    # (C) Point source amplitude sampler
    #---------------------------------------------------------------------------

    if SAMPLE_PTSRC_AMPS:

        # Get the projection operator with most recent gains applied
        t0 = time.time()
        proj = vis_proj_operator0.copy()
        gain_pert = gains * (1. + current_delta_gain)
        for k, bl in enumerate(antpairs):
            ant1, ant2 = bl
            i1 = np.where(ants == ant1)[0][0]
            i2 = np.where(ants == ant2)[0][0]
            proj[k,:,:,:] *= gain_pert[i1,:,:,np.newaxis] \
                           * gain_pert[i2,:,:,np.newaxis].conj()
        timing_info(ftime, n, "(C) Applying gains to ptsrc proj. operator", time.time() - t0)

        # Precompute the point source matrix operator
        t0 = time.time()
        ptsrc_precomp_mat = hydra.ptsrc_sampler.precompute_op(proj, inv_noise_var)
        timing_info(ftime, n, "(C) Precomp. ptsrc matrix operator", time.time() - t0)

        # Construct current state of model (residual from amplitudes = 1)
        resid = data.copy() \
              - ( proj.reshape((-1, Nptsrc)) @ np.ones_like(amp_prior_std) ).reshape(current_data_model.shape)

        # Construct RHS of linear system
        bsrc = hydra.ptsrc_sampler.construct_rhs(resid.flatten(),
                                                 inv_noise_var.flatten(),
                                                 amp_prior_std,
                                                 proj,
                                                 realisation=True)

        ptsrc_lhs_shape = (Nptsrc, Nptsrc)
        def ptsrc_lhs_operator(x):
            return hydra.ptsrc_sampler.apply_operator(x,
                                                      amp_prior_std,
                                                      ptsrc_precomp_mat)

        # Build linear operator object
        ptsrc_linear_op = LinearOperator(matvec=ptsrc_lhs_operator,
                                         shape=ptsrc_lhs_shape)

        # Solve using Conjugate Gradients
        t0 = time.time()
        x_soln, convergence_info = solver(ptsrc_linear_op, bsrc)
        timing_info(ftime, n, "(C) Point source sampler", time.time() - t0)
        x_soln *= amp_prior_std # we solved for x = S^-1/2 s, so recover s
        print("    Example soln:", x_soln[:5]) # this is fractional deviation from assumed amplitude, so should be close to 0
        np.save(os.path.join(output_dir, "ptsrc_amp_%05d" % n), x_soln)

        # Plot point source amplitude perturbations
        if PLOTTING:
            plt.subplot(111)
            plt.plot(x_soln, 'r.')
            plt.axhline(0., ls='dashed', color='k')
            plt.axhline(-np.max(amp_prior_std), ls='dotted', color='gray')
            plt.axhline(np.max(amp_prior_std), ls='dotted', color='gray')
            plt.ylim((-1., 1.))
            plt.title("%05d" % n)
            plt.gcf().set_size_inches((5., 4.))
            plt.savefig(os.path.join(output_dir, "ptsrc_amp_%05d.png" % n))

        # Update visibility model with latest solution (does not include any gains)
        # Applies projection operator to ptsrc amplitude vector
        current_data_model = ( vis_proj_operator0.reshape((-1, Nptsrc)) @ (1. + x_soln) ).reshape(current_data_model.shape)

        # Plot visibility waterfalls for current model
        if PLOTTING:
            plt.matshow(current_data_model[0,:,:].real,
                        vmin=-vminmax_vis, vmax=vminmax_vis, aspect='auto')
            plt.colorbar()
            plt.title("%05d" % n)
            plt.gcf().set_size_inches((5., 4.))
            plt.savefig(os.path.join(output_dir, "data_model_000_%05d.png" % n))

    #---------------------------------------------------------------------------
    # (D) Beam sampler
    #---------------------------------------------------------------------------

    if SAMPLE_BEAM:
        # Have to have an initial guess and do some precompute
        if n == 0:
            # Make a copy of the data that is more convenient for the beam calcs.
            data_beam = hydra.beam_sampler.reshape_data_arr(data,
                                                            Nfreqs,
                                                            Ntimes,
                                                            Nants)
            # Doubles the autos, but we don't use them so it doesn't matter.
            # This makes it so we do not have to keep track of whether we are sampling
            # The beam coeffs or their conjugate!
            data_beam = data_beam + np.swapaxes(data_beam, -1, -2).conj()

            inv_noise_var_beam = hydra.beam_sampler.reshape_data_arr(inv_noise_var,
                                                                     Nfreqs,
                                                                     Ntimes,
                                                                     Nants)
            inv_noise_var_beam = inv_noise_var_beam + np.swapaxes(inv_noise_var_beam, -1, -2)

            txs, tys, tzs = convert_to_tops(ra, dec, times, hera_latitude)

            Zmatr = hydra.beam_sampler.construct_zernike_matrix(beam_nmax,
                                                                np.array(txs),
                                                                np.array(tys))

            # All the same, so just repeat (for now)
            beam_coeffs = np.array(Nants * \
                                   [hydra.beam_sampler.fit_zernike_to_beam(
                                                                     beams[0],
                                                                     1e6 * freqs,
                                                                     Zmatr,
                                                                     txs,
                                                                     tys), ])
            beam_coeffs = np.swapaxes(beam_coeffs, 0, 3).astype(complex)
            ncoeffs = beam_coeffs.shape[0]


            amp_use = x_soln if SAMPLE_PTSRC_AMPS else ptsrc_amps
            flux_use = get_flux_from_ptsrc_amp(amp_use, freqs, beta_ptsrc)
            Mjk = hydra.beam_sampler.construct_Mjk(Zmatr, ant_pos, flux_use, ra, dec,
                                             freqs, times, polarized=False,
                                             latitude=hera_latitude)

            # Hardcoded parameters. Make variations smooth in time/freq.
            sig_freq = 0.5 * (freqs[-1] - freqs[0])
            sig_time = 0.5 * (times[-1] - times[0])
            cov_tuple = hydra.beam_sampler.make_prior_cov(freqs, times, ncoeffs, 1e-4, sig_freq,
                                                          sig_time, ridge=1e-6)
            cho_tuple = hydra.beam_sampler.do_cov_cho(cov_tuple, check_op=False)
            # Be lazy and just use the initial guess.
            coeff_mean = hydra.beam_sampler.split_real_imag(beam_coeffs[:, :, :, 0],
                                                            'vec')

        t0 = time.time()

        # Round robin loop through the antennas
        for ant_samp_ind in range(Nants):
            zern_trans = hydra.beam_sampler.get_zernike_to_vis(Mjk, beam_coeffs,
                                                     ant_samp_ind, Nants)
            cov_Tdag = hydra.beam_sampler.get_cov_Tdag(cov_tuple, zern_trans)

            inv_noise_var_use = hydra.beam_sampler.select_subarr(inv_noise_var_beam,
                                                           ant_samp_ind, Nants)
            data_use = hydra.beam_sampler.select_subarr(data_beam, ant_samp_ind, Nants)

            # Have to split real/imag - circ. Gauss so just factor of 2, no off-diags :)
            inv_noise_var_use = np.repeat(inv_noise_var_use[:, :, :, np.newaxis],
                                          2, axis=3) * 0.5
            inv_noise_var_sqrt_use = np.sqrt(inv_noise_var_use)


            # This one is actually complex so we use a special fn. in hydra.beam_sampler
            data_use = hydra.beam_sampler.split_real_imag(data_use, 'vec')

            # Construct RHS vector
            rhs_unflatten = hydra.beam_sampler.construct_rhs(data_use,
                                                             inv_noise_var_use,
                                                             inv_noise_var_sqrt_use,
                                                             coeff_mean,
                                                             cov_Tdag,
                                                             cho_tuple)
            bbeam = rhs_unflatten.flatten()
            shape = (Nfreqs, Ntimes, ncoeffs,  2)
            cov_Tdag_Ninv_T = hydra.beam_sampler.get_cov_Tdag_Ninv_T(inv_noise_var_use,
                                                                     cov_Tdag,
                                                                     zern_trans)
            axlen = np.prod(shape)
            if PLOTTING:
                matr = cov_Tdag_Ninv_T.reshape([axlen, axlen]) + np.eye(axlen)
                plt.figure()
                plt.matshow(np.log10(np.abs(matr)), vmax=0, vmin=-8)
                plt.colorbar()
                plt.savefig(f"output/beam_LHS_matrix_iter_{n}_ant_{ant_samp_ind}.pdf")
                plt.close()


            def beam_lhs_operator(x):
                y = hydra.beam_sampler.apply_operator(np.reshape(x, shape),
                                                      cov_Tdag_Ninv_T)
                return(y.flatten())

            # What the shape would be if the matrix were represented densely
            beam_lhs_shape = (axlen, axlen)

            # Build linear operator object
            beam_linear_op = LinearOperator(matvec=beam_lhs_operator,
                                            shape=beam_lhs_shape)

            print("Beginning solve")
            # Solve using Conjugate Gradients
<<<<<<< HEAD
            x_soln, convergence_info = solver(beam_linear_op, bbeam)
=======
            x_soln, convergence_info = cg(beam_linear_op, bbeam, maxiter=100)
            print(f"Done solving, convergence_info: {convergence_info}")
>>>>>>> dadec125
            x_soln_res = np.reshape(x_soln, shape)
            x_soln_swap = np.transpose(x_soln_res, axes=(2, 0, 1, 3))

            # Update the coeffs between rounds
            beam_coeffs[:, :, :, ant_samp_ind] = 1.0 * x_soln_swap[:, :, :, 0] \
                                               + 1.j * x_soln_swap[:, :, :, 1]

        timing_info(ftime, n, "(D) Beam sampler", time.time() - t0)
        np.save(os.path.join(output_dir, "beam_%05d" % n), beam_coeffs)

    #---------------------------------------------------------------------------
    # (P) Probability values and importance weights
    #---------------------------------------------------------------------------
    if CALCULATE_STATS:
        # Calculate importance weights for this Gibbs sample
        # FIXME: Ignores priors for now! They will cancel anyway, unless the
        # prior terms also contain approximations

        # Calculate data minus model (chi^2) for the exact model
        ggv = hydra.apply_gains(current_data_model,
                                gains * (1. + current_delta_gain),
                                ants,
                                antpairs,
                                inline=False)
        chisq_exact = (data - ggv) * np.sqrt(inv_noise_var)

        # Calculate data minus model for the approximate model
        ggv0 = hydra.apply_gains(current_data_model,
                                 gains,
                                 ants,
                                 antpairs,
                                 inline=False)
        ggv_approx = ggv0 + hydra.gain_sampler.apply_proj(current_delta_gain,
                                                          A_real,
                                                          A_imag,
                                                          ggv0)
        chisq_approx = (data - ggv_approx) * np.sqrt(inv_noise_var)

        # Calculate chi^2 (log-likelihood) term for each model
        logl_exact = -0.5 * (  np.sum(chisq_exact.real**2.)
                             + np.sum(chisq_exact.imag**2.))
        logl_approx = -0.5 * (  np.sum(chisq_approx.real**2.)
                              + np.sum(chisq_approx.imag**2.))

        # Calculate importance weight (ratio of likelihoods here)
        importance_weight = np.exp(logl_exact - logl_approx)

        # Approximate number of degrees of freedom
        Ndof = 2*data.size # real + imaginary
        if SAMPLE_GAINS:
            Ndof -= gain_lhs_shape[-1]
        if SAMPLE_VIS:
            Ndof -= vis_lhs_shape[-1]
        if SAMPLE_PTSRC_AMPS:
            Ndof -= ptsrc_lhs_shape[-1]

        # Print log-likelihood and importance weight
        print("(P) Log-likelihood and importance weights:")
        print("    Exact logL   = %+8.5e" % logl_exact)
        print("    Approx. logL = %+8.5e" % logl_approx)
        print("    Delta logL   = %+8.5e" % (logl_exact - logl_approx))
        print("    Import. wgt  = %+8.5e" % importance_weight)
        print("    Deg. freedom = %+8.5e" % Ndof)
        print("    chi^2 / Ndof = %+8.5e" % (-2.*logl_approx / Ndof))
        with open(os.path.join(output_dir, "stats.dat"), "ab") as f:
            np.savetxt(f, np.atleast_2d([n, logl_exact, logl_approx, importance_weight, Ndof]))

    #---------------------------------------------------------------------------
    # (O) Output diagnostics
    #---------------------------------------------------------------------------
    if OUTPUT_DIAGNOSTICS:

        # Output residual
        ggv = hydra.apply_gains(current_data_model,
                                gains*(1.+current_delta_gain),
                                ants,
                                antpairs,
                                inline=False)
        resid = data - ggv

        if PLOTTING:
            plt.matshow(np.abs(resid[0]), vmin=-5., vmax=5., aspect='auto')
            plt.colorbar()
            plt.title("%05d" % n)
            plt.gcf().set_size_inches((5., 4.))
            plt.savefig(os.path.join(output_dir, "resid_abs_000_%05d.png" % n))

            # Output chi^2
            chisq = (resid[0].real**2. + resid[0].imag**2.) / noise_var[0]
            chisq_tot = np.sum( (resid.real**2. + resid.imag**2.) / noise_var )
            plt.matshow(chisq, vmin=0., vmax=40., aspect='auto')
            plt.title(r"$\chi^2_{\rm tot} = %5.3e$" % chisq_tot)
            plt.colorbar()
            plt.title("%05d" % n)
            plt.gcf().set_size_inches((5., 4.))
            plt.savefig(os.path.join(output_dir, "chisq_000_%05d.png" % n))



    # Close all figures made in this iteration
    if PLOTTING:
        plt.close('all')
    timing_info(ftime, n, "(Z) Full iteration", time.time() - t0iter)


# Print final resource usage info
rusage = resource.getrusage(resource.RUSAGE_SELF)
print("\nResource usage (final):")
print("    Max. RSS (MB):   %8.2f" % (rusage.ru_maxrss/1024.))
print("    User time (sec): %8.2f" % (rusage.ru_utime))<|MERGE_RESOLUTION|>--- conflicted
+++ resolved
@@ -760,12 +760,8 @@
 
             print("Beginning solve")
             # Solve using Conjugate Gradients
-<<<<<<< HEAD
-            x_soln, convergence_info = solver(beam_linear_op, bbeam)
-=======
-            x_soln, convergence_info = cg(beam_linear_op, bbeam, maxiter=100)
+            x_soln, convergence_info = solver(beam_linear_op, bbeam, maxiter=100)
             print(f"Done solving, convergence_info: {convergence_info}")
->>>>>>> dadec125
             x_soln_res = np.reshape(x_soln, shape)
             x_soln_swap = np.transpose(x_soln_res, axes=(2, 0, 1, 3))
 
